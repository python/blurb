--- conflicted
+++ resolved
@@ -246,11 +246,6 @@
 
 ### 1.2.0
 
-<<<<<<< HEAD
-- Add the `-i/--issue` and `-s/--section` options to the `add` command.
-  This lets you pre-fill-in the `gh-issue` and `section` fields
-  in the template.
-=======
 - Replace spaces with underscores in news directory.
 - Drop support for Python 3.7.
 - Remove `blurb split` command.
@@ -260,7 +255,9 @@
 - Loosen README check for CPython forks.
 - Move code from `python/core-workflow` to own `python/blurb` repo.
 - Deploy to PyPI via Trusted Publishers.
->>>>>>> 0cc1c1a9
+- Add the `-i/--issue` and `-s/--section` options to the `add` command.
+  This lets you pre-fill-in the `gh-issue` and `section` fields
+  in the template.
 
 ### 1.1.0
 
