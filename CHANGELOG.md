--- conflicted
+++ resolved
@@ -1,11 +1,11 @@
 # Changelog
 
-<<<<<<< HEAD
-## 1.2.2
+## 1.3.1
 
 - Add the `-i/--issue` and `-s/--section` options to the `add` command.
   This lets you pre-fill the `gh-issue` and `section` fields in the template.
-=======
+  Added by @picnixz in https://github.com/python/blurb/pull/16.
+
 ## 1.3.0
 
 * Add support for Python 3.13 by @hugovk in https://github.com/python/blurb/pull/26
@@ -14,7 +14,6 @@
 * Allow running blurb test from blurb-* directories by @hroncok in https://github.com/python/blurb/pull/24
 * Add `version` subcommand by @hugovk in https://github.com/python/blurb/pull/29
 * Generate `__version__` at build to avoid slow `importlib.metadata` import by @hugovk in https://github.com/python/blurb/pull/30
->>>>>>> a0829f7a
 
 ## 1.2.1
 
