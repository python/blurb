# Changelog

<<<<<<< HEAD
## 1.3.1

- Add the `-i/--issue` and `-s/--section` options to the `add` command.
  This lets you pre-fill the `gh-issue` and `section` fields in the template.
  Added by @picnixz in https://github.com/python/blurb/pull/16.
=======
## 2.0.0

* Move 'blurb test' subcommand into test suite by @hugovk in https://github.com/python/blurb/pull/37
* Add support for Python 3.14 by @ezio-melotti in https://github.com/python/blurb/pull/40
* Validate gh-issue is int before checking range, and that gh-issue or bpo exists by @hugovk in https://github.com/python/blurb/pull/35
* Replace `safe_mkdir(path)` with `os.makedirs(path, exist_ok=True)` by @hugovk in https://github.com/python/blurb/pull/38
* Test version handling functions by @hugovk in https://github.com/python/blurb/pull/36
* CI: Lint and test via uv by @hugovk in https://github.com/python/blurb/pull/32
>>>>>>> e7ea7184

## 1.3.0

* Add support for Python 3.13 by @hugovk in https://github.com/python/blurb/pull/26
* Drop support for Python 3.8 by @hugovk in https://github.com/python/blurb/pull/27
* Generate digital attestations for PyPI (PEP 740) by @hugovk in https://github.com/python/blurb/pull/28
* Allow running blurb test from blurb-* directories by @hroncok in https://github.com/python/blurb/pull/24
* Add `version` subcommand by @hugovk in https://github.com/python/blurb/pull/29
* Generate `__version__` at build to avoid slow `importlib.metadata` import by @hugovk in https://github.com/python/blurb/pull/30

## 1.2.1

- Fix `python3 -m blurb`.
- Undocument removed `blurb split`.

## 1.2.0

- Replace spaces with underscores in news directory.
- Drop support for Python 3.7.
- Remove `blurb split` command.
- Replace `gh-issue-NNNN:` with `gh-NNNN:` in the output.
- Accept GitHub issues numbered only 32426 or above.
- Improve error checking when parsing a Blurb.
- Loosen README check for CPython forks.
- Move code from `python/core-workflow` to own `python/blurb` repo.
- Deploy to PyPI via Trusted Publishers.

## 1.1.0

- Support GitHub Issues in addition to b.p.o (bugs.python.org).
  If `gh-issue` is in the metadata, then the filename will contain
  `gh-issue-<number>` instead of `bpo-`.

## 1.0.7

- When word wrapping, don't break on long words or hyphens.
- Use the `-f` flag when adding **blurb** files to a Git
  commit.  This forces them to be added, even when the files
  might normally be ignored based on a `.gitignore` directive.
- Explicitly support the `-help` command-line option.
- Fix Travis CI integration.<|MERGE_RESOLUTION|>--- conflicted
+++ resolved
@@ -1,12 +1,11 @@
 # Changelog
 
-<<<<<<< HEAD
-## 1.3.1
+## 2.1.0
 
 - Add the `-i/--issue` and `-s/--section` options to the `add` command.
   This lets you pre-fill the `gh-issue` and `section` fields in the template.
   Added by @picnixz in https://github.com/python/blurb/pull/16.
-=======
+
 ## 2.0.0
 
 * Move 'blurb test' subcommand into test suite by @hugovk in https://github.com/python/blurb/pull/37
@@ -15,7 +14,6 @@
 * Replace `safe_mkdir(path)` with `os.makedirs(path, exist_ok=True)` by @hugovk in https://github.com/python/blurb/pull/38
 * Test version handling functions by @hugovk in https://github.com/python/blurb/pull/36
 * CI: Lint and test via uv by @hugovk in https://github.com/python/blurb/pull/32
->>>>>>> e7ea7184
 
 ## 1.3.0
 
